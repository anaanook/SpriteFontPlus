--- conflicted
+++ resolved
@@ -17,16 +17,12 @@
   </PropertyGroup>
 
   <ItemGroup>
-<<<<<<< HEAD
-    <PackageReference Include="MonoGame.Framework.Portable" PrivateAssets="All" Version="3.6.0.1625" />
-    <PackageReference Include="Microsoft.NETFramework.ReferenceAssemblies" Version="1.0.0" PrivateAssets="All" />
-=======
     <Compile Include="..\deps\StbTrueTypeSharp\src\**\*.cs" LinkBase="StbTrueTypeSharp" />
     <Compile Include="..\deps\BMFontToSpriteFont\**\*.cs" LinkBase="BMFontToSpriteFont" />
->>>>>>> d09ea8ec
   </ItemGroup>
 
   <ItemGroup>
     <PackageReference Include="MonoGame.Framework.Portable" Version="3.7.1.189" />
+    <PackageReference Include="Microsoft.NETFramework.ReferenceAssemblies" Version="1.0.0" PrivateAssets="All" />
   </ItemGroup>
 </Project>